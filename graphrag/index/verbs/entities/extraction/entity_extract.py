# Copyright (c) 2024 Microsoft Corporation.
# Licensed under the MIT License

"""A module containing entity_extract methods."""

import logging
from enum import Enum
from typing import Any, cast

import pandas as pd
from datashaper import (
    AsyncType,
    TableContainer,
    VerbCallbacks,
    VerbInput,
    derive_from_rows,
    verb,
)

from graphrag.index.bootstrap import bootstrap
from graphrag.index.cache import PipelineCache

from .strategies.typing import Document, EntityExtractStrategy

log = logging.getLogger(__name__)


class ExtractEntityStrategyType(str, Enum):
    """ExtractEntityStrategyType class definition."""

    graph_intelligence = "graph_intelligence"
    graph_intelligence_json = "graph_intelligence_json"
    nltk = "nltk"

    def __repr__(self):
        """Get a string representation."""
        return f'"{self.value}"'


DEFAULT_ENTITY_TYPES = ["organization", "person", "geo", "event"]


@verb(name="entity_extract")
async def entity_extract(
    input: VerbInput,
    cache: PipelineCache,
    callbacks: VerbCallbacks,
    column: str,
    id_column: str,
    to: str,
    strategy: dict[str, Any] | None,
    graph_to: str | None = None,
    async_mode: AsyncType = AsyncType.AsyncIO,
    entity_types=DEFAULT_ENTITY_TYPES,
    **kwargs,
) -> TableContainer:
    """Extract entities from a piece of text."""
    source = cast(pd.DataFrame, input.get_input())
    output = await entity_extract_df(
        source,
        cache,
        callbacks,
        column,
        id_column,
        to,
        strategy,
        graph_to,
        async_mode,
        entity_types,
        **kwargs,
    )

    return TableContainer(table=output)


async def entity_extract_df(
    input: pd.DataFrame,
    cache: PipelineCache,
    callbacks: VerbCallbacks,
    column: str,
    id_column: str,
    to: str,
    strategy: dict[str, Any] | None,
    graph_to: str | None = None,
    async_mode: AsyncType = AsyncType.AsyncIO,
    entity_types=DEFAULT_ENTITY_TYPES,
<<<<<<< HEAD
    **kwargs,
=======
    num_threads: int = 4,
>>>>>>> f5c5876d
) -> pd.DataFrame:
    """
    Extract entities from a piece of text.

    ## Usage
    ### json
    ```json
    {
        "verb": "entity_extract",
        "args": {
            "column": "the_document_text_column_to_extract_entities_from", /* In general this will be your document text column */
            "id_column": "the_column_with_the_unique_id_for_each_row", /* In general this will be your document id */
            "to": "the_column_to_output_the_entities_to", /* This will be a list[dict[str, Any]] a list of entities, with a name, and additional attributes */
            "graph_to": "the_column_to_output_the_graphml_to", /* Optional: This will be a graphml graph in string form which represents the entities and their relationships */
            "strategy": {...} <strategy_config>, see strategies section below
            "entity_types": ["list", "of", "entity", "types", "to", "extract"] /* Optional: This will limit the entity types extracted, default: ["organization", "person", "geo", "event"] */
            "summarize_descriptions" : true | false /* Optional: This will summarize the descriptions of the entities and relationships, default: true */
        }
    }
    ```
    ### yaml
    ```yaml
    verb: entity_extract
    args:
        column: the_document_text_column_to_extract_entities_from
        id_column: the_column_with_the_unique_id_for_each_row
        to: the_column_to_output_the_entities_to
        graph_to: the_column_to_output_the_graphml_to
        strategy: <strategy_config>, see strategies section below
        summarize_descriptions: true | false /* Optional: This will summarize the descriptions of the entities and relationships, default: true */
        entity_types:
            - list
            - of
            - entity
            - types
            - to
            - extract
    ```

    ## Strategies
    The entity extract verb uses a strategy to extract entities from a document. The strategy is a json object which defines the strategy to use. The following strategies are available:

    ### graph_intelligence
    This strategy uses the [graph_intelligence] library to extract entities from a document. In particular it uses a LLM to extract entities from a piece of text. The strategy config is as follows:

    ```yml
    strategy:
        type: graph_intelligence
        extraction_prompt: !include ./entity_extraction_prompt.txt # Optional, the prompt to use for extraction
        completion_delimiter: "<|COMPLETE|>" # Optional, the delimiter to use for the LLM to mark completion
        tuple_delimiter: "<|>" # Optional, the delimiter to use for the LLM to mark a tuple
        record_delimiter: "##" # Optional, the delimiter to use for the LLM to mark a record

        prechunked: true | false # Optional, If the document is already chunked beforehand, otherwise this will chunk the document into smaller bits. default: false
        encoding_name: cl100k_base # Optional, The encoding to use for the LLM, if not already prechunked, default: cl100k_base
        chunk_size: 1000 # Optional ,The chunk size to use for the LLM, if not already prechunked, default: 1200
        chunk_overlap: 100 # Optional, The chunk overlap to use for the LLM, if not already prechunked, default: 100

        llm: # The configuration for the LLM
            type: openai # the type of llm to use, available options are: openai, azure, openai_chat, azure_openai_chat.  The last two being chat based LLMs.
            api_key: !ENV ${GRAPHRAG_OPENAI_API_KEY} # The api key to use for openai
            model: !ENV ${GRAPHRAG_OPENAI_MODEL:gpt-4-turbo-preview} # The model to use for openai
            max_tokens: !ENV ${GRAPHRAG_MAX_TOKENS:6000} # The max tokens to use for openai
            organization: !ENV ${GRAPHRAG_OPENAI_ORGANIZATION} # The organization to use for openai

            # if using azure flavor
            api_base: !ENV ${GRAPHRAG_OPENAI_API_BASE} # The api base to use for azure
            api_version: !ENV ${GRAPHRAG_OPENAI_API_VERSION} # The api version to use for azure
            proxy: !ENV ${GRAPHRAG_OPENAI_PROXY} # The proxy to use for azure

    ```

    ### nltk
    This strategy uses the [nltk] library to extract entities from a document. In particular it uses a nltk to extract entities from a piece of text. The strategy config is as follows:
    ```yml
    strategy:
        type: nltk
    ```
    """
    log.debug("entity_extract strategy=%s", strategy)
    if entity_types is None:
        entity_types = DEFAULT_ENTITY_TYPES
    strategy = strategy or {}
    strategy_exec = _load_strategy(
        strategy.get("type", ExtractEntityStrategyType.graph_intelligence)
    )
    strategy_config = {**strategy}

    num_started = 0

    async def run_strategy(row):
        nonlocal num_started
        text = row[column]
        id = row[id_column]
        result = await strategy_exec(
            [Document(text=text, id=id)],
            entity_types,
            callbacks,
            cache,
            strategy_config,
        )
        num_started += 1
        return [result.entities, result.graphml_graph]

    results = await derive_from_rows(
        input,
        run_strategy,
        callbacks,
        scheduling_type=async_mode,
        num_threads=num_threads,
    )

    to_result = []
    graph_to_result = []
    for result in results:
        if result:
            to_result.append(result[0])
            graph_to_result.append(result[1])
        else:
            to_result.append(None)
            graph_to_result.append(None)

    input[to] = to_result
    if graph_to is not None:
        input[graph_to] = graph_to_result

    return input.reset_index(drop=True)


def _load_strategy(strategy_type: ExtractEntityStrategyType) -> EntityExtractStrategy:
    """Load strategy method definition."""
    match strategy_type:
        case ExtractEntityStrategyType.graph_intelligence:
            from .strategies.graph_intelligence import run_gi

            return run_gi

        case ExtractEntityStrategyType.nltk:
            bootstrap()
            # dynamically import nltk strategy to avoid dependency if not used
            from .strategies.nltk import run as run_nltk

            return run_nltk
        case _:
            msg = f"Unknown strategy: {strategy_type}"
            raise ValueError(msg)<|MERGE_RESOLUTION|>--- conflicted
+++ resolved
@@ -84,11 +84,7 @@
     graph_to: str | None = None,
     async_mode: AsyncType = AsyncType.AsyncIO,
     entity_types=DEFAULT_ENTITY_TYPES,
-<<<<<<< HEAD
-    **kwargs,
-=======
     num_threads: int = 4,
->>>>>>> f5c5876d
 ) -> pd.DataFrame:
     """
     Extract entities from a piece of text.
